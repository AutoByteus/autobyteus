--- conflicted
+++ resolved
@@ -4,11 +4,8 @@
 import os
 import argparse
 from pathlib import Path
-<<<<<<< HEAD
-=======
 from datetime import datetime
 from typing import AsyncIterator, Optional, List
->>>>>>> 6a73f583
 
 # --- Boilerplate to make the script runnable from the project root ---
 SCRIPT_DIR = Path(__file__).resolve().parent
@@ -31,16 +28,6 @@
 # --- Imports for AutoByteUs Agent and MCP Client ---
 try:
     from autobyteus.tools.mcp import (
-<<<<<<< HEAD
-        McpConfigService, McpConnectionManager, McpSchemaMapper, McpToolRegistrar
-    )
-    from autobyteus.tools.registry import default_tool_registry
-    from autobyteus.agent.context.agent_config import AgentConfig
-    from autobyteus.agent.factory.agent_factory import default_agent_factory
-    from autobyteus.llm.llm_factory import default_llm_factory
-    from autobyteus.llm.models import LLMModel
-    from autobyteus.cli import agent_cli
-=======
         McpConfigService,
         McpSchemaMapper,
         McpToolRegistrar,
@@ -50,7 +37,6 @@
     from autobyteus.llm.base_llm import BaseLLM
     from autobyteus.llm.user_message import LLMUserMessage
     from autobyteus.llm.utils.response_types import CompleteResponse, ChunkResponse
->>>>>>> 6a73f583
 except ImportError as e:
     print(f"Error importing autobyteus components: {e}", file=sys.stderr)
     sys.exit(1)
@@ -154,9 +140,6 @@
 
     return env_values
 
-<<<<<<< HEAD
-async def main(args: argparse.Namespace):
-=======
 def print_all_tool_schemas(registry: ToolRegistry):
     """Iterates through the tool registry and prints the JSON schema for each tool from its definition."""
     print("\n--- All Registered Tool Schemas (from ToolDefinition) ---")
@@ -174,7 +157,6 @@
 
 
 async def main():
->>>>>>> 6a73f583
     """
     Main function to set up and run the Google Slides agent.
     """
@@ -220,37 +202,10 @@
 
     try:
         # 3. Discover and register tools from the configured server.
-<<<<<<< HEAD
-        logger.info("Discovering and registering remote Google Slides tools...")
+        logger.info("Discovering and registering remote tools...")
         await registrar.discover_and_register_tools()
         registered_tools = tool_registry.list_tool_names()
         logger.info(f"Tool registration complete. Available tools in registry: {registered_tools}")
-
-        if not any(name.startswith(tool_prefix) for name in registered_tools):
-            logger.error(f"No tools with prefix '{tool_prefix}' were registered. Cannot proceed.")
-            logger.error("Please check the MCP server script and its output for errors.")
-            return
-
-        # 4. Create tool instances for the agent.
-        mcp_tool_instances = [
-            tool_registry.create_tool(name) for name in registered_tools if name.startswith(tool_prefix)
-        ]
-
-        # 5. Set up the agent.
-        logger.info("Configuring Google Slides Agent...")
-        system_prompt = (
-            "You are a helpful assistant that can create and manage Google Slides presentations.\n"
-            "When a user asks to perform an action, you must use the available tools.\n"
-            "You must ask the user for their Google email address ('user_google_email') if it's not provided, "
-            "as it is a required parameter for all tools to associate the action with a user for logging and accountability.\n\n"
-            "Available tools:\n"
-            "{{tools}}\n\n"
-            "{{tool_examples}}"
-        )
-=======
-        logger.info("Discovering and registering remote tools...")
-        await registrar.discover_and_register_tools()
-        logger.info(f"Tool registration complete. Available tools in registry: {tool_registry.list_tool_names()}")
 
         # 4. Create an instance of a specific tool using the ToolRegistry.
         create_tool_name = f"{tool_prefix}_create_presentation"
@@ -295,7 +250,6 @@
         presentation_response_text = create_result.content[0].text
         presentation_object = json.loads(presentation_response_text)
         actual_presentation_id = presentation_object.get("presentationId")
->>>>>>> 6a73f583
 
         llm_instance = default_llm_factory.create_llm(model_identifier=LLMModel.GEMINI_2_0_FLASH_API)
 
@@ -309,31 +263,6 @@
             auto_execute_tools=False, # Let the user confirm the tool call
             use_xml_tool_format=True
         )
-
-        agent = default_agent_factory.create_agent(config=agent_config)
-        logger.info(f"Agent '{agent.agent_id}' created successfully.")
-
-<<<<<<< HEAD
-        # 6. Run the agent interactively.
-        logger.info("Starting interactive session with the agent...")
-        await agent_cli.run(agent=agent)
-        logger.info("Interactive session finished.")
-
-    except Exception as e:
-        logger.error(f"An error occurred during the agent workflow: {e}", exc_info=True)
-    finally:
-        # 7. Clean up all connections.
-        logger.info("Cleaning up MCP connections...")
-        await conn_manager.cleanup()
-        logger.info("Cleanup complete.")
-        logger.info("--- Google Slides Agent using MCP Finished ---")
-=======
-        # 6. Execute the second tool.
-        logger.info(f"Executing '{summarize_tool_name}' for presentation ID: {actual_presentation_id}")
-        summary_result = await summarize_presentation_tool.execute(
-            context=dummy_context,
-            presentationId=actual_presentation_id
-        )
         
         if not summary_result.content or not hasattr(summary_result.content[0], 'text'):
             raise ValueError(f"Unexpected result format from tool '{summarize_tool_name}'. Full result: {summary_result}")
@@ -351,7 +280,6 @@
         logger.error(f"An error occurred during the workflow: {e}", exc_info=True)
     
     logger.info("--- MCP Integration Workflow Example Finished ---")
->>>>>>> 6a73f583
 
 
 if __name__ == "__main__":
