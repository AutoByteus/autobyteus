from autobyteus.llm.models import LLMModel
from autobyteus.llm.base_llm import BaseLLM
from autobyteus.llm.utils.llm_config import LLMConfig

# Import all LLM implementations
from autobyteus.llm.api.openai.openai_llm import OpenAI
from autobyteus.llm.rpa.chatgpt_llm import ChatGPTLLM
from autobyteus.llm.rpa.mistral_llm import MistralLLM
from autobyteus.llm.rpa.groq_llm import GroqLLM
from autobyteus.llm.rpa.gemini_llm import GeminiLLM
from autobyteus.llm.rpa.claudechat_llm import ClaudeChatLLM
from autobyteus.llm.rpa.perplexity_llm import PerplexityLLM

# Import API LLM implementations
class LLMFactory:
    @staticmethod
    def create_llm(model: LLMModel, custom_config: LLMConfig = None) -> BaseLLM:
        if model.is_api:
            return LLMFactory._create_api_llm(model, custom_config)
        else:
            return LLMFactory._create_rpa_llm(model, custom_config)

    @staticmethod
    def _create_rpa_llm(model: LLMModel, custom_config: LLMConfig = None) -> BaseLLM:
        if model in [LLMModel.GPT_4o, LLMModel.o1_MINI, LLMModel.o1_PREVIEW]:
            return ChatGPTLLM(model, custom_config)
<<<<<<< HEAD
        elif model in [LLMModel.GPT_3_5_TURBO_API, LLMModel.GPT_4_API, LLMModel.GPT_4_0613_API]:
            return OpenAI(model, custom_config)
=======
>>>>>>> cba29398
        elif model in [LLMModel.MISTRAL_SMALL, LLMModel.MISTRAL_MEDIUM, LLMModel.MISTRAL_LARGE]:
            return MistralLLM(model, custom_config)
        elif model in [LLMModel.GEMMA_2_9B_IT, LLMModel.GEMMA_7B_IT, LLMModel.LLAMA_3_1_405B_REASONING,
                       LLMModel.LLAMA_3_1_70B_VERSATILE, LLMModel.LLAMA_3_1_8B_INSTANT, LLMModel.LLAMA3_70B_8192,
                       LLMModel.LLAMA3_8B_8192, LLMModel.MIXTRAL_8X7B_32768]:
            return GroqLLM(model, custom_config)
        elif model in [LLMModel.GEMINI_1_0_PRO, LLMModel.GEMINI_1_5_PRO, LLMModel.GEMINI_1_5_PRO_EXPERIMENTAL,
                       LLMModel.GEMINI_1_5_FLASH, LLMModel.GEMMA_2_2B, LLMModel.GEMMA_2_9B, LLMModel.GEMMA_2_27B]:
            return GeminiLLM(model, custom_config)
        elif model in [LLMModel.CLAUDE_3_HAIKU, LLMModel.CLAUDE_3_OPUS, LLMModel.CLAUDE_3_5_SONNET]:
            return ClaudeChatLLM(model, custom_config)
        elif model in [LLMModel.LLAMA_3_1_SONAR_LARGE_128K_ONLINE, LLMModel.LLAMA_3_1_SONAR_SMALL_128K_ONLINE,
                       LLMModel.LLAMA_3_1_SONAR_LARGE_128K_CHAT, LLMModel.LLAMA_3_1_SONAR_SMALL_128K_CHAT,
                       LLMModel.LLAMA_3_1_8B_INSTRUCT, LLMModel.LLAMA_3_1_70B_INSTRUCT,
                       LLMModel.GEMMA_2_27B_IT, LLMModel.NEMOTRON_4_340B_INSTRUCT, LLMModel.MIXTRAL_8X7B_INSTRUCT]:
            return PerplexityLLM(model, custom_config)
        else:
            raise ValueError(f"Unsupported RPA model: {model}")

    @staticmethod
    def _create_api_llm(model: LLMModel, custom_config: LLMConfig = None) -> BaseLLM:
        pass<|MERGE_RESOLUTION|>--- conflicted
+++ resolved
@@ -24,11 +24,8 @@
     def _create_rpa_llm(model: LLMModel, custom_config: LLMConfig = None) -> BaseLLM:
         if model in [LLMModel.GPT_4o, LLMModel.o1_MINI, LLMModel.o1_PREVIEW]:
             return ChatGPTLLM(model, custom_config)
-<<<<<<< HEAD
         elif model in [LLMModel.GPT_3_5_TURBO_API, LLMModel.GPT_4_API, LLMModel.GPT_4_0613_API]:
             return OpenAI(model, custom_config)
-=======
->>>>>>> cba29398
         elif model in [LLMModel.MISTRAL_SMALL, LLMModel.MISTRAL_MEDIUM, LLMModel.MISTRAL_LARGE]:
             return MistralLLM(model, custom_config)
         elif model in [LLMModel.GEMMA_2_9B_IT, LLMModel.GEMMA_7B_IT, LLMModel.LLAMA_3_1_405B_REASONING,
