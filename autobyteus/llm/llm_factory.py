from autobyteus.llm.api.bedrock_llm import BedrockLLM
from autobyteus.llm.api.claude_llm import ClaudeLLM
from autobyteus.llm.api.gemini_llm import GeminiLLM
from autobyteus.llm.api.mistral_llm import MistralLLM
from autobyteus.llm.api.nvidia_llm import NvidiaLLM
from autobyteus.llm.api.openai_llm import OpenAILLM
from autobyteus.llm.api.openrouter_llm import OpenRouterLLM
from autobyteus.llm.models import LLMModel
from autobyteus.llm.base_llm import BaseLLM
from autobyteus.llm.utils.llm_config import LLMConfig

import pkg_resources
from typing import List, Callable, Tuple

class LLMFactory:
    _registry: dict[str, Tuple[type, Callable[[str], LLMModel]]] = {}

    @staticmethod
    def register_llm(model: str, llm_class: type, resolver: Callable[[str], LLMModel]):
        """
        Register an LLM model with its corresponding class and resolver.

        :param model: The name of the model.
        :param llm_class: The class to instantiate for this model.
        :param resolver: A callable that takes the model name and returns an LLMModel enum instance.
        """
        LLMFactory._registry[model] = (llm_class, resolver)

    @staticmethod
    def _initialize_registry():
        # Register main API LLMs using enum names and the main resolver
        LLMFactory.register_llm(LLMModel.NVIDIA_LLAMA_3_1_NEMOTRON_70B_INSTRUCT_API.name, NvidiaLLM, LLMModel.from_name)
        LLMFactory.register_llm(LLMModel.GPT_4o_API.name, OpenAILLM, LLMModel.from_name)
        LLMFactory.register_llm(LLMModel.o1_PREVIEW_API.name, OpenAILLM, LLMModel.from_name)
        LLMFactory.register_llm(LLMModel.o1_MINI_API.name, OpenAILLM, LLMModel.from_name)
        LLMFactory.register_llm(LLMModel.CHATGPT_4O_LATEST_API.name, OpenAILLM, LLMModel.from_name)
        LLMFactory.register_llm(LLMModel.GPT_3_5_TURBO_API.name, OpenAILLM, LLMModel.from_name)
        LLMFactory.register_llm(LLMModel.MISTRAL_SMALL_API.name, MistralLLM, LLMModel.from_name)
        LLMFactory.register_llm(LLMModel.MISTRAL_MEDIUM_API.name, MistralLLM, LLMModel.from_name)
        LLMFactory.register_llm(LLMModel.MISTRAL_LARGE_API.name, MistralLLM, LLMModel.from_name)
        LLMFactory.register_llm(LLMModel.GEMMA_2_9B_IT_API.name, BedrockLLM, LLMModel.from_name)
        LLMFactory.register_llm(LLMModel.GEMMA_7B_IT_API.name, BedrockLLM, LLMModel.from_name)
        LLMFactory.register_llm(LLMModel.LLAMA_3_1_405B_REASONING_API.name, BedrockLLM, LLMModel.from_name)
        LLMFactory.register_llm(LLMModel.LLAMA_3_1_70B_VERSATILE_API.name, BedrockLLM, LLMModel.from_name)
        LLMFactory.register_llm(LLMModel.LLAMA_3_1_8B_INSTANT_API.name, BedrockLLM, LLMModel.from_name)
        LLMFactory.register_llm(LLMModel.LLAMA3_70B_8192_API.name, BedrockLLM, LLMModel.from_name)
        LLMFactory.register_llm(LLMModel.LLAMA3_8B_8192_API.name, BedrockLLM, LLMModel.from_name)
        LLMFactory.register_llm(LLMModel.MIXTRAL_8X7B_32768_API.name, BedrockLLM, LLMModel.from_name)
        LLMFactory.register_llm(LLMModel.GEMINI_1_0_PRO_API.name, GeminiLLM, LLMModel.from_name)
        LLMFactory.register_llm(LLMModel.GEMINI_1_5_PRO_API.name, GeminiLLM, LLMModel.from_name)
        LLMFactory.register_llm(LLMModel.GEMINI_1_5_PRO_EXPERIMENTAL_API.name, GeminiLLM, LLMModel.from_name)
        LLMFactory.register_llm(LLMModel.GEMINI_1_5_FLASH_API.name, GeminiLLM, LLMModel.from_name)
        LLMFactory.register_llm(LLMModel.GEMMA_2_2B_API.name, GeminiLLM, LLMModel.from_name)
        LLMFactory.register_llm(LLMModel.GEMMA_2_9B_API.name, GeminiLLM, LLMModel.from_name)
        LLMFactory.register_llm(LLMModel.GEMMA_2_27B_API.name, GeminiLLM, LLMModel.from_name)
        LLMFactory.register_llm(LLMModel.CLAUDE_3_OPUS_API.name, ClaudeLLM, LLMModel.from_name)
        LLMFactory.register_llm(LLMModel.CLAUDE_3_SONNET_API.name, ClaudeLLM, LLMModel.from_name)
        LLMFactory.register_llm(LLMModel.CLAUDE_3_HAIKU_API.name, ClaudeLLM, LLMModel.from_name)
        LLMFactory.register_llm(LLMModel.CLAUDE_3_5_SONNET_API.name, ClaudeLLM, LLMModel.from_name)
        LLMFactory.register_llm(LLMModel.BEDROCK_CLAUDE_3_5_SONNET_API.name, ClaudeLLM, LLMModel.from_name)
        LLMFactory.register_llm(LLMModel.LLAMA_3_1_SONAR_LARGE_128K_ONLINE_API.name, NvidiaLLM, LLMModel.from_name)
        LLMFactory.register_llm(LLMModel.LLAMA_3_1_SONAR_SMALL_128K_ONLINE_API.name, NvidiaLLM, LLMModel.from_name)
        LLMFactory.register_llm(LLMModel.LLAMA_3_1_SONAR_LARGE_128K_CHAT_API.name, NvidiaLLM, LLMModel.from_name)
        LLMFactory.register_llm(LLMModel.LLAMA_3_1_SONAR_SMALL_128K_CHAT_API.name, NvidiaLLM, LLMModel.from_name)
        LLMFactory.register_llm(LLMModel.LLAMA_3_1_8B_INSTRUCT_API.name, NvidiaLLM, LLMModel.from_name)
        LLMFactory.register_llm(LLMModel.LLAMA_3_1_70B_INSTRUCT_API.name, NvidiaLLM, LLMModel.from_name)
        LLMFactory.register_llm(LLMModel.GEMMA_2_27B_IT_API.name, NvidiaLLM, LLMModel.from_name)
        LLMFactory.register_llm(LLMModel.NEMOTRON_4_340B_INSTRUCT_API.name, NvidiaLLM, LLMModel.from_name)
        LLMFactory.register_llm(LLMModel.MIXTRAL_8X7B_INSTRUCT_API.name, NvidiaLLM, LLMModel.from_name)

        # Discover and register additional plugins
        LLMFactory._discover_plugins()

    @staticmethod
<<<<<<< HEAD
    def _create_api_llm(model: LLMModel, custom_config: LLMConfig = None) -> BaseLLM:
        if model in [
            LLMModel.GPT_4o_API, LLMModel.o1_PREVIEW_API, LLMModel.o1_MINI_API,
            LLMModel.CHATGPT_4O_LATEST_API, LLMModel.GPT_3_5_TURBO_API
        ]:
            return OpenAILLM(model_name=model, system_message="You are a helpful assistant.")
        
        elif model in [
            LLMModel.CLAUDE_3_HAIKU_API, LLMModel.CLAUDE_3_OPUS_API, 
            LLMModel.CLAUDE_3_5_SONNET_API, LLMModel.CLAUDE_3_HAIKU_API
        ]:
            return ClaudeLLM(model_name=model, system_message="You are a helpful assistant.")
        
        elif model in [LLMModel.MISTRAL_LARGE_API, LLMModel.MISTRAL_MEDIUM_API, LLMModel.MISTRAL_SMALL_API]:
            return MistralLLM(model_name=model)
        
        elif model in [LLMModel.BEDROCK_CLAUDE_3_5_SONNET_API]:
            return BedrockLLM(model_name=model)
        
        elif model in [
            LLMModel.GEMINI_1_5_FLASH_API, LLMModel.GEMINI_1_5_PRO_API, LLMModel.GEMINI_1_0_PRO_API
        ]:
            return GeminiLLM(model_name=model)
        
        elif model in [LLMModel.NVIDIA_LLAMA_3_1_NEMOTRON_70B_INSTRUCT_API]:
            return NvidiaLLM(model_name=model)
        
        elif model in [LLMModel.OPENROUTER_O1_MINI_API]:
            return OpenRouterLLM(model_name=model)
        
=======
    def _discover_plugins():
        # Iterate over entry points in the 'autobyteus.plugins' group
        for entry_point in pkg_resources.iter_entry_points(group='autobyteus.plugins'):
            try:
                plugin_factory = entry_point.load()
                # Each plugin must have a 'register' method
                plugin_factory.register(LLMFactory.register_llm)
            except Exception as e:
                print(f"Failed to load plugin {entry_point.name}: {e}")

    @staticmethod
    def create_llm(model: str, custom_config: LLMConfig = None) -> BaseLLM:
        if model in LLMFactory._registry:
            llm_class, resolver = LLMFactory._registry[model]
            try:
                llm_model = resolver(model)
            except ValueError as e:
                raise ValueError(f"Invalid model name: {model}. Error: {str(e)}")
            return llm_class(llm_model, custom_config)
>>>>>>> a8f7f11e
        else:
            raise ValueError(f"Unsupported model: {model}")

    @staticmethod
    def get_all_models() -> List[str]:
        """
        Returns a list of all registered model names.
        """
        return list(LLMFactory._registry.keys())

# Initialize the registry upon module import
LLMFactory._initialize_registry()<|MERGE_RESOLUTION|>--- conflicted
+++ resolved
@@ -72,38 +72,6 @@
         LLMFactory._discover_plugins()
 
     @staticmethod
-<<<<<<< HEAD
-    def _create_api_llm(model: LLMModel, custom_config: LLMConfig = None) -> BaseLLM:
-        if model in [
-            LLMModel.GPT_4o_API, LLMModel.o1_PREVIEW_API, LLMModel.o1_MINI_API,
-            LLMModel.CHATGPT_4O_LATEST_API, LLMModel.GPT_3_5_TURBO_API
-        ]:
-            return OpenAILLM(model_name=model, system_message="You are a helpful assistant.")
-        
-        elif model in [
-            LLMModel.CLAUDE_3_HAIKU_API, LLMModel.CLAUDE_3_OPUS_API, 
-            LLMModel.CLAUDE_3_5_SONNET_API, LLMModel.CLAUDE_3_HAIKU_API
-        ]:
-            return ClaudeLLM(model_name=model, system_message="You are a helpful assistant.")
-        
-        elif model in [LLMModel.MISTRAL_LARGE_API, LLMModel.MISTRAL_MEDIUM_API, LLMModel.MISTRAL_SMALL_API]:
-            return MistralLLM(model_name=model)
-        
-        elif model in [LLMModel.BEDROCK_CLAUDE_3_5_SONNET_API]:
-            return BedrockLLM(model_name=model)
-        
-        elif model in [
-            LLMModel.GEMINI_1_5_FLASH_API, LLMModel.GEMINI_1_5_PRO_API, LLMModel.GEMINI_1_0_PRO_API
-        ]:
-            return GeminiLLM(model_name=model)
-        
-        elif model in [LLMModel.NVIDIA_LLAMA_3_1_NEMOTRON_70B_INSTRUCT_API]:
-            return NvidiaLLM(model_name=model)
-        
-        elif model in [LLMModel.OPENROUTER_O1_MINI_API]:
-            return OpenRouterLLM(model_name=model)
-        
-=======
     def _discover_plugins():
         # Iterate over entry points in the 'autobyteus.plugins' group
         for entry_point in pkg_resources.iter_entry_points(group='autobyteus.plugins'):
@@ -123,7 +91,6 @@
             except ValueError as e:
                 raise ValueError(f"Invalid model name: {model}. Error: {str(e)}")
             return llm_class(llm_model, custom_config)
->>>>>>> a8f7f11e
         else:
             raise ValueError(f"Unsupported model: {model}")
 
