--- conflicted
+++ resolved
@@ -1,4 +1,3 @@
-<<<<<<< HEAD
 from autobyteus.llm.api.bedrock.bedrock_chat_api import BedrockChat
 from autobyteus.llm.api.claude.claude_chat_api import ClaudeChat
 from autobyteus.llm.api.google.gemini_chat_api import GeminiChat
@@ -6,25 +5,14 @@
 from autobyteus.llm.api.nvidia.nvidia_chat_api import NvidiaChat
 from autobyteus.llm.api.openai.openai_chat_api import OpenAIChat
 from autobyteus.llm.api.openroute.openroute_chat_api import OpenRouteChat
-=======
-from autobyteus.llm.api.bedrock_llm import BedrockLLM
-from autobyteus.llm.api.claude_llm import ClaudeLLM
-from autobyteus.llm.api.gemini_llm import GeminiLLM
-from autobyteus.llm.api.mistral_llm import MistralLLM
-from autobyteus.llm.api.nvidia_llm import NvidiaLLM
-from autobyteus.llm.api.openai_llm import OpenAILLM
->>>>>>> 3dd98385
 from autobyteus.llm.models import LLMModel
 from autobyteus.llm.base_llm import BaseLLM
+from autobyteus.llm.rpa.claudechat_llm import ClaudeChatLLM
+from autobyteus.llm.rpa.geminichat_llm import GeminiChatLLM
+from autobyteus.llm.rpa.groqchat_llm import GroqChatLLM
+from autobyteus.llm.rpa.mistralchat_llm import MistralChatLLM
+from autobyteus.llm.rpa.perplexitychat_llm import PerplexityChatLLM
 from autobyteus.llm.utils.llm_config import LLMConfig
-
-# Import all LLM implementations
-from autobyteus.llm.rpa.chatgpt_llm import ChatGPTLLM
-from autobyteus.llm.rpa.mistralchat_llm import MistralChatLLM
-from autobyteus.llm.rpa.groqchat_llm import GroqChatLLM
-from autobyteus.llm.rpa.geminichat_llm import GeminiChatLLM
-from autobyteus.llm.rpa.claudechat_llm import ClaudeChatLLM
-from autobyteus.llm.rpa.perplexitychat_llm import PerplexityChatLLM
 
 # Import API LLM implementations
 class LLMFactory:
@@ -38,7 +26,7 @@
     @staticmethod
     def _create_rpa_llm(model: LLMModel, custom_config: LLMConfig = None) -> BaseLLM:
         if model in [LLMModel.GPT_4o, LLMModel.o1_MINI, LLMModel.o1_PREVIEW]:
-            return ChatGPTLLM(model, custom_config)
+            return OpenRouteChat(model, custom_config)
         
         elif model in [LLMModel.MISTRAL_SMALL, LLMModel.MISTRAL_MEDIUM, LLMModel.MISTRAL_LARGE]:
             return MistralChatLLM(model, custom_config)
@@ -76,33 +64,28 @@
             LLMModel.GPT_4o_API, LLMModel.o1_PREVIEW_API, LLMModel.o1_MINI_API,
             LLMModel.CHATGPT_4O_LATEST_API, LLMModel.GPT_3_5_TURBO_API
         ]:
-            return OpenAILLM(model_name=model, system_message="You are a helpful assistant.")
+            return OpenAIChat(model_name=model, system_message="You are a helpful assistant.")
         
         elif model in [
             LLMModel.CLAUDE_3_HAIKU_API, LLMModel.CLAUDE_3_OPUS_API, 
             LLMModel.CLAUDE_3_5_SONNET_API, LLMModel.CLAUDE_3_HAIKU_API
         ]:
-            return ClaudeLLM(model_name=model, system_message="You are a helpful assistant.")
+            return ClaudeChat(model_name=model, system_message="You are a helpful assistant.")
         
         elif model in [LLMModel.MISTRAL_LARGE_API, LLMModel.MISTRAL_MEDIUM_API, LLMModel.MISTRAL_SMALL_API]:
-            return MistralLLM(model_name=model)
+            return MistralChat(model_name=model)
         
         elif model in [LLMModel.BEDROCK_CLAUDE_3_5_SONNET_API]:
-            return BedrockLLM(model_name=model)
+            return BedrockChat(model_name=model)
         
         elif model in [
             LLMModel.GEMINI_1_5_FLASH_API, LLMModel.GEMINI_1_5_PRO_API, LLMModel.GEMINI_1_0_PRO_API
         ]:
-            return GeminiLLM(model_name=model)
+            return GeminiChat(model_name=model)
         
         elif model in [LLMModel.NVIDIA_LLAMA_3_1_NEMOTRON_70B_INSTRUCT_API]:
-<<<<<<< HEAD
             return NvidiaChat(model_name=model)
         elif model in [LLMModel.OPENROUTE_O1_MINI_API]:
             return OpenRouteChat(model_name=model)
-=======
-            return NvidiaLLM(model_name=model)
-        
->>>>>>> 3dd98385
         else:
             raise ValueError(f"Unsupported API model: {model}")