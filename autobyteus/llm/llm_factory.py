--- conflicted
+++ resolved
@@ -206,7 +206,6 @@
             LLMModel(
                 name="GEMINI_2_5_PRO_API",
                 value="gemini-2.5-pro",
-<<<<<<< HEAD
                 provider=LLMProvider.GEMINI,
                 llm_class=GeminiLLM,
                 canonical_name="gemini-2.5-pro",
@@ -230,11 +229,6 @@
                 provider=LLMProvider.GEMINI,
                 llm_class=GeminiLLM,
                 canonical_name="gemini-1.5-pro",
-=======
-                provider=LLMProvider.GEMINI,
-                llm_class=OpenAILLM,
-                canonical_name="gemini-2.5-pro",
->>>>>>> 320be7e0
                 default_config=LLMConfig(
                     pricing_config=TokenPricingConfig(2.50, 10.00)
                 )
@@ -243,11 +237,7 @@
                 name="GEMINI_2_5_FLASH_API",
                 value="gemini-2.5-flash",
                 provider=LLMProvider.GEMINI,
-<<<<<<< HEAD
-                llm_class=GeminiLLM,
-                canonical_name="gemini-1.5-flash",
-=======
-                llm_class=OpenAILLM,
+                llm_class=GeminiLLM,
                 canonical_name="gemini-2.5-flash",
                 default_config=LLMConfig(
                     pricing_config=TokenPricingConfig(0.15, 0.60)
@@ -257,7 +247,7 @@
                 name="GEMINI_2_0_FLASH_API",
                 value="gemini-2.0-flash",
                 provider=LLMProvider.GEMINI,
-                llm_class=OpenAILLM,
+                llm_class=GeminiLLM,
                 canonical_name="gemini-2.0-flash",
                 default_config=LLMConfig(
                     pricing_config=TokenPricingConfig(0.1, 0.40)
@@ -267,9 +257,8 @@
                 name="GEMINI_2_0_FLASH_LITE_API",
                 value="gemini-2.0-flash-lite",
                 provider=LLMProvider.GEMINI,
-                llm_class=OpenAILLM,
+                llm_class=GeminiLLM,
                 canonical_name="gemini-2.0-flash-lite",
->>>>>>> 320be7e0
                 default_config=LLMConfig(
                     pricing_config=TokenPricingConfig(0.075, 0.30)
                 )
