from enum import Enum
from autobyteus.llm.utils.llm_config import LLMConfig

class LLMModel(Enum):
    NVIDIA_LLAMA_3_1_NEMOTRON_70B_INSTRUCT_API = "nvidia/llama-3.1-nemotron-70b-instruct"
    
    # OpenAI models
    GPT_4o = "GPT-4o"
    o1_PREVIEW = "o1-preview-rpa"
    o1_MINI = "o1-mini"

    GPT_4o_API = "gpt-4o"
    o1_PREVIEW_API = "o1-preview"
<<<<<<< HEAD
    o1_MINI_API = "o1-mini"
    CHATGPT_4O_LATEST_API = "chatgpt-4o-latest"
    OPENROUTE_O1_MINI_API = "openai/o1-mini-2024-09-12"
=======
    o1_MINI_API = "o1-mini-api"
    CHATGPT_4O_LATEST_API = "chatgpt-4o-latest"  # No non-API counterpart found; retained original value
    GPT_3_5_TURBO_API = "gpt-3.5-turbo"

>>>>>>> 3dd98385
    # Mistral models
    MISTRAL_SMALL = "mistral-small-rpa"
    MISTRAL_MEDIUM = "mistral-medium-rpa"
    MISTRAL_LARGE = "mistral-large-rpa"
    MISTRAL_SMALL_API = "mistral-small"
    MISTRAL_MEDIUM_API = "mistral-medium"
    MISTRAL_LARGE_API = "mistral-large"

    # Groq models
    GEMMA_2_9B_IT = "gemma2-9b-it-rpa"
    GEMMA_7B_IT = "gemma-7b-it-rpa"
    LLAMA_3_1_405B_REASONING = "llama-3-1-405b-reasoning-rpa"
    LLAMA_3_1_70B_VERSATILE = "llama-3-1-70b-versatile-rpa"
    LLAMA_3_1_8B_INSTANT = "llama-3-1-8b-instant-rpa"
    LLAMA3_70B_8192 = "llama3-70b-8192-rpa"
    LLAMA3_8B_8192 = "llama3-8b-8192-rpa"
    MIXTRAL_8X7B_32768 = "mixtral-8x7b-32768-rpa"
    
    GEMMA_2_9B_IT_API = "gemma2-9b-it"
    GEMMA_7B_IT_API = "gemma-7b-it"
    LLAMA_3_1_405B_REASONING_API = "llama-3-1-405b-reasoning"
    LLAMA_3_1_70B_VERSATILE_API = "llama-3-1-70b-versatile"
    LLAMA_3_1_8B_INSTANT_API = "llama-3-1-8b-instant"
    LLAMA3_70B_8192_API = "llama3-70b-8192"
    LLAMA3_8B_8192_API = "llama3-8b-8192"
    MIXTRAL_8X7B_32768_API = "mixtral-8x7b-32768"

    # Gemini models
    GEMINI_1_0_PRO = "gemini-1-0-pro-rpa"
    GEMINI_1_5_PRO = "gemini-1-5-pro-rpa"
    GEMINI_1_5_PRO_EXPERIMENTAL = "gemini-1-5-pro-experimental-rpa"
    GEMINI_1_5_FLASH = "gemini-1-5-flash-rpa"
    GEMMA_2_2B = "gemma-2-2b-rpa"
    GEMMA_2_9B = "gemma-2-9b-rpa"
    GEMMA_2_27B = "gemma-2-27b-rpa"
    
    GEMINI_1_0_PRO_API = "gemini-1-0-pro"
    GEMINI_1_5_PRO_API = "gemini-1-5-pro"
    GEMINI_1_5_PRO_EXPERIMENTAL_API = "gemini-1-5-pro-experimental"
    GEMINI_1_5_FLASH_API = "gemini-1-5-flash"
    GEMMA_2_2B_API = "gemma-2-2b"
    GEMMA_2_9B_API = "gemma-2-9b"
    GEMMA_2_27B_API = "gemma-2-27b"

    # Claude models
    CLAUDE_3_HAIKU = "Claude3Haiku"
    CLAUDE_3_OPUS = "Claude3Opus"
    CLAUDE_3_5_SONNET = "Claude35Sonnet"

    CLAUDE_3_OPUS_API = "claude-3-opus-20240229"
    CLAUDE_3_SONNET_API = "claude-3-sonnet-20240229"
    CLAUDE_3_HAIKU_API = "claude-3-haiku-20240307"
    CLAUDE_3_5_SONNET_API = "claude-3-5-sonnet-20240620"
    BEDROCK_CLAUDE_3_5_SONNET_API = "anthropic.claude-3-5-sonnet-20240620-v1:0"  # No non-API counterpart found; retained original value

    # Perplexity models
    LLAMA_3_1_SONAR_LARGE_128K_ONLINE = "llama-3-1-sonar-large-128k-online-rpa"
    LLAMA_3_1_SONAR_SMALL_128K_ONLINE = "llama-3-1-sonar-small-128k-online-rpa"
    LLAMA_3_1_SONAR_LARGE_128K_CHAT = "llama-3-1-sonar-large-128k-chat-rpa"
    LLAMA_3_1_SONAR_SMALL_128K_CHAT = "llama-3-1-sonar-small-128k-chat-rpa"
    LLAMA_3_1_8B_INSTRUCT = "llama-3-1-8b-instruct-rpa"
    LLAMA_3_1_70B_INSTRUCT = "llama-3-1-70b-instruct-rpa"
    GEMMA_2_27B_IT = "gemma-2-27b-it-rpa"
    NEMOTRON_4_340B_INSTRUCT = "nemotron-4-340b-instruct-rpa"
    MIXTRAL_8X7B_INSTRUCT = "mixtral-8x7b-instruct-rpa"
    
    LLAMA_3_1_SONAR_LARGE_128K_ONLINE_API = "llama-3-1-sonar-large-128k-online"
    LLAMA_3_1_SONAR_SMALL_128K_ONLINE_API = "llama-3-1-sonar-small-128k-online"
    LLAMA_3_1_SONAR_LARGE_128K_CHAT_API = "llama-3-1-sonar-large-128k-chat"
    LLAMA_3_1_SONAR_SMALL_128K_CHAT_API = "llama-3-1-sonar-small-128k-chat"
    LLAMA_3_1_8B_INSTRUCT_API = "llama-3-1-8b-instruct"
    LLAMA_3_1_70B_INSTRUCT_API = "llama-3-1-70b-instruct"
    GEMMA_2_27B_IT_API = "gemma-2-27b-it"
    NEMOTRON_4_340B_INSTRUCT_API = "nemotron-4-340b-instruct"
    MIXTRAL_8X7B_INSTRUCT_API = "mixtral-8x7b-instruct"

    @property
    def default_config(self) -> LLMConfig:
        configs = {
<<<<<<< HEAD
            self.NVIDIA_LLAMA_3_1_NEMOTRON_70B_INSTRUCT_API: LLMConfig(rate_limit=60, token_limit=32768),
            # ChatGPT models
=======
            # NVIDIA Models
            self.NVIDIA_LLAMA_3_1_NEMOTRON_70B_INSTRUCT_API: LLMConfig(rate_limit=60, token_limit=32768),

            # OpenAI models
>>>>>>> 3dd98385
            self.GPT_4o: LLMConfig(rate_limit=40, token_limit=8192),
            self.o1_PREVIEW: LLMConfig(rate_limit=50, token_limit=16384),  # Adjust these values
            self.o1_MINI: LLMConfig(rate_limit=60, token_limit=4096),      # Adjust these values
            self.GPT_4o_API: LLMConfig(rate_limit=40, token_limit=8192),
            self.o1_PREVIEW_API: LLMConfig(rate_limit=50, token_limit=16384),  # Adjust these values
            self.o1_MINI_API: LLMConfig(rate_limit=60, token_limit=4096),      # Adjust these values
            self.CHATGPT_4O_LATEST_API: LLMConfig(rate_limit=40, token_limit=8192),
<<<<<<< HEAD
            self.OPENROUTE_O1_MINI_API: LLMConfig(rate_limit=60, token_limit=4096),
=======
            self.GPT_3_5_TURBO_API: LLMConfig(rate_limit=40, token_limit=4096),
>>>>>>> 3dd98385

            # Mistral models
            self.MISTRAL_SMALL: LLMConfig(rate_limit=100, token_limit=32768),
            self.MISTRAL_MEDIUM: LLMConfig(rate_limit=80, token_limit=32768),
            self.MISTRAL_LARGE: LLMConfig(rate_limit=60, token_limit=32768),
            self.MISTRAL_SMALL_API: LLMConfig(rate_limit=100, token_limit=32768),
            self.MISTRAL_MEDIUM_API: LLMConfig(rate_limit=80, token_limit=32768),
            self.MISTRAL_LARGE_API: LLMConfig(rate_limit=60, token_limit=32768),

            # Groq models
            self.GEMMA_2_9B_IT: LLMConfig(rate_limit=60, token_limit=8192),
            self.GEMMA_7B_IT: LLMConfig(rate_limit=60, token_limit=8192),
            self.LLAMA_3_1_405B_REASONING: LLMConfig(rate_limit=60, token_limit=4096),
            self.LLAMA_3_1_70B_VERSATILE: LLMConfig(rate_limit=60, token_limit=4096),
            self.LLAMA_3_1_8B_INSTANT: LLMConfig(rate_limit=60, token_limit=4096),
            self.LLAMA3_70B_8192: LLMConfig(rate_limit=60, token_limit=8192),
            self.LLAMA3_8B_8192: LLMConfig(rate_limit=60, token_limit=8192),
            self.MIXTRAL_8X7B_32768: LLMConfig(rate_limit=60, token_limit=32768),
            self.GEMMA_2_9B_IT_API: LLMConfig(rate_limit=60, token_limit=8192),
            self.GEMMA_7B_IT_API: LLMConfig(rate_limit=60, token_limit=8192),
            self.LLAMA_3_1_405B_REASONING_API: LLMConfig(rate_limit=60, token_limit=4096),
            self.LLAMA_3_1_70B_VERSATILE_API: LLMConfig(rate_limit=60, token_limit=4096),
            self.LLAMA_3_1_8B_INSTANT_API: LLMConfig(rate_limit=60, token_limit=4096),
            self.LLAMA3_70B_8192_API: LLMConfig(rate_limit=60, token_limit=8192),
            self.LLAMA3_8B_8192_API: LLMConfig(rate_limit=60, token_limit=8192),
            self.MIXTRAL_8X7B_32768_API: LLMConfig(rate_limit=60, token_limit=32768),

            # Gemini models
            self.GEMINI_1_0_PRO: LLMConfig(rate_limit=60, token_limit=30720),
            self.GEMINI_1_5_PRO: LLMConfig(rate_limit=20, token_limit=30720),
            self.GEMINI_1_5_PRO_EXPERIMENTAL: LLMConfig(rate_limit=30, token_limit=30720),
            self.GEMINI_1_5_FLASH: LLMConfig(rate_limit=60, token_limit=16384),
            self.GEMMA_2_2B: LLMConfig(rate_limit=60, token_limit=8192),
            self.GEMMA_2_9B: LLMConfig(rate_limit=60, token_limit=8192),
            self.GEMMA_2_27B: LLMConfig(rate_limit=60, token_limit=8192),
            self.GEMINI_1_0_PRO_API: LLMConfig(rate_limit=60, token_limit=30720),
            self.GEMINI_1_5_PRO_API: LLMConfig(rate_limit=20, token_limit=30720),
            self.GEMINI_1_5_PRO_EXPERIMENTAL_API: LLMConfig(rate_limit=30, token_limit=30720),
            self.GEMINI_1_5_FLASH_API: LLMConfig(rate_limit=60, token_limit=16384),
            self.GEMMA_2_2B_API: LLMConfig(rate_limit=60, token_limit=8192),
            self.GEMMA_2_9B_API: LLMConfig(rate_limit=60, token_limit=8192),
            self.GEMMA_2_27B_API: LLMConfig(rate_limit=60, token_limit=8192),

            # Claude models
            self.CLAUDE_3_OPUS: LLMConfig(rate_limit=40, token_limit=200000),
            self.CLAUDE_3_HAIKU: LLMConfig(rate_limit=60, token_limit=200000),
            self.CLAUDE_3_5_SONNET: LLMConfig(rate_limit=50, token_limit=200000),

            self.CLAUDE_3_OPUS_API: LLMConfig(rate_limit=40, token_limit=200000),
            self.CLAUDE_3_SONNET_API: LLMConfig(rate_limit=50, token_limit=200000),
            self.CLAUDE_3_HAIKU_API: LLMConfig(rate_limit=60, token_limit=200000),
            self.CLAUDE_3_5_SONNET_API: LLMConfig(rate_limit=50, token_limit=200000),
            self.BEDROCK_CLAUDE_3_5_SONNET_API: LLMConfig(rate_limit=50, token_limit=200000),

            # Perplexity models
            self.LLAMA_3_1_SONAR_LARGE_128K_ONLINE: LLMConfig(rate_limit=60, token_limit=128000),
            self.LLAMA_3_1_SONAR_SMALL_128K_ONLINE: LLMConfig(rate_limit=60, token_limit=128000),
            self.LLAMA_3_1_SONAR_LARGE_128K_CHAT: LLMConfig(rate_limit=60, token_limit=128000),
            self.LLAMA_3_1_SONAR_SMALL_128K_CHAT: LLMConfig(rate_limit=60, token_limit=128000),
            self.LLAMA_3_1_8B_INSTRUCT: LLMConfig(rate_limit=60, token_limit=4096),
            self.LLAMA_3_1_70B_INSTRUCT: LLMConfig(rate_limit=60, token_limit=4096),
            self.GEMMA_2_27B_IT: LLMConfig(rate_limit=60, token_limit=8192),
            self.NEMOTRON_4_340B_INSTRUCT: LLMConfig(rate_limit=40, token_limit=32768),
            self.MIXTRAL_8X7B_INSTRUCT: LLMConfig(rate_limit=60, token_limit=32768),
            self.LLAMA_3_1_SONAR_LARGE_128K_ONLINE_API: LLMConfig(rate_limit=60, token_limit=128000),
            self.LLAMA_3_1_SONAR_SMALL_128K_ONLINE_API: LLMConfig(rate_limit=60, token_limit=128000),
            self.LLAMA_3_1_SONAR_LARGE_128K_CHAT_API: LLMConfig(rate_limit=60, token_limit=128000),
            self.LLAMA_3_1_SONAR_SMALL_128K_CHAT_API: LLMConfig(rate_limit=60, token_limit=128000),
            self.LLAMA_3_1_8B_INSTRUCT_API: LLMConfig(rate_limit=60, token_limit=4096),
            self.LLAMA_3_1_70B_INSTRUCT_API: LLMConfig(rate_limit=60, token_limit=4096),
            self.GEMMA_2_27B_IT_API: LLMConfig(rate_limit=60, token_limit=8192),
            self.NEMOTRON_4_340B_INSTRUCT_API: LLMConfig(rate_limit=40, token_limit=32768),
            self.MIXTRAL_8X7B_INSTRUCT_API: LLMConfig(rate_limit=60, token_limit=32768),
        }
        return configs.get(self, LLMConfig())

    @property
    def is_api(self) -> bool:
        return self.name.endswith('_API')
    
    @classmethod
    def from_name(cls, name: str) -> 'LLMModel':
        try:
            return cls[name]
        except KeyError:
            raise ValueError(f"Invalid LLMModel name: {name}")<|MERGE_RESOLUTION|>--- conflicted
+++ resolved
@@ -11,16 +11,9 @@
 
     GPT_4o_API = "gpt-4o"
     o1_PREVIEW_API = "o1-preview"
-<<<<<<< HEAD
     o1_MINI_API = "o1-mini"
     CHATGPT_4O_LATEST_API = "chatgpt-4o-latest"
     OPENROUTE_O1_MINI_API = "openai/o1-mini-2024-09-12"
-=======
-    o1_MINI_API = "o1-mini-api"
-    CHATGPT_4O_LATEST_API = "chatgpt-4o-latest"  # No non-API counterpart found; retained original value
-    GPT_3_5_TURBO_API = "gpt-3.5-turbo"
-
->>>>>>> 3dd98385
     # Mistral models
     MISTRAL_SMALL = "mistral-small-rpa"
     MISTRAL_MEDIUM = "mistral-medium-rpa"
@@ -100,15 +93,8 @@
     @property
     def default_config(self) -> LLMConfig:
         configs = {
-<<<<<<< HEAD
             self.NVIDIA_LLAMA_3_1_NEMOTRON_70B_INSTRUCT_API: LLMConfig(rate_limit=60, token_limit=32768),
             # ChatGPT models
-=======
-            # NVIDIA Models
-            self.NVIDIA_LLAMA_3_1_NEMOTRON_70B_INSTRUCT_API: LLMConfig(rate_limit=60, token_limit=32768),
-
-            # OpenAI models
->>>>>>> 3dd98385
             self.GPT_4o: LLMConfig(rate_limit=40, token_limit=8192),
             self.o1_PREVIEW: LLMConfig(rate_limit=50, token_limit=16384),  # Adjust these values
             self.o1_MINI: LLMConfig(rate_limit=60, token_limit=4096),      # Adjust these values
@@ -116,11 +102,7 @@
             self.o1_PREVIEW_API: LLMConfig(rate_limit=50, token_limit=16384),  # Adjust these values
             self.o1_MINI_API: LLMConfig(rate_limit=60, token_limit=4096),      # Adjust these values
             self.CHATGPT_4O_LATEST_API: LLMConfig(rate_limit=40, token_limit=8192),
-<<<<<<< HEAD
             self.OPENROUTE_O1_MINI_API: LLMConfig(rate_limit=60, token_limit=4096),
-=======
-            self.GPT_3_5_TURBO_API: LLMConfig(rate_limit=40, token_limit=4096),
->>>>>>> 3dd98385
 
             # Mistral models
             self.MISTRAL_SMALL: LLMConfig(rate_limit=100, token_limit=32768),
