--- conflicted
+++ resolved
@@ -225,8 +225,6 @@
             for tool in self.tools:
                 tool.set_agent_id(self.agent_id)
 
-<<<<<<< HEAD
-=======
     def _get_external_tools_section(self) -> str:
         if not self.tools:
             return ""
@@ -236,7 +234,6 @@
             external_tools_section += f"  {i + 1} {tool.tool_usage()}\n\n"
         return external_tools_section.strip()
 
->>>>>>> 325db82a
     def on_task_completed(self, *args, **kwargs):
         logger.info(f"Task completed event received for agent: {self.role}")
         self.task_completed.set()