--- conflicted
+++ resolved
@@ -50,13 +50,7 @@
 
         transport_specific_params_key_map = {
             McpTransportType.STDIO: "stdio_params",
-<<<<<<< HEAD
-            McpTransportType.SSE: "sse_params",
-            McpTransportType.STREAMABLE_HTTP: "streamable_http_params",
-            McpTransportType.WEBSOCKET: "websocket_params",
-=======
             McpTransportType.STREAMABLE_HTTP: "streamable_http_params"
->>>>>>> 143f22eb
         }
 
         if transport_type in transport_specific_params_key_map:
